--- conflicted
+++ resolved
@@ -134,7 +134,6 @@
             <li><strong>Run the Application:</strong> Execute the code. It will make a POST request to the barcode generation endpoint and print the response (which could be an image URL or binary data depending on the API).</li>
           </ol>
 
-<<<<<<< HEAD
           <div className="mt-6 bg-slate-200 dark:bg-slate-800 p-4 md:p-6 rounded-lg shadow-inner border border-white/10 dark:border-white/5">
             <div className="flex justify-between items-center mb-3">
               <h3 className="text-lg md:text-xl font-semibold text-[var(--accent-color)] font-bold">C# Code Example</h3>
@@ -148,12 +147,6 @@
             </div>
             <pre className="bg-slate-100 dark:bg-slate-700 p-3 md:p-4 rounded-md overflow-x-auto text-sm md:text-base">
               <code id="csharpCode" className="language-csharp text-black dark:text-slate-200">
-=======
-          <div className="mt-6 bg-gray-800 dark:bg-gray-900 p-4 md:p-6 rounded-lg shadow-inner border border-white/10 dark:border-white/5">
-            <h3 className="text-lg md:text-xl font-semibold mb-3 text-[var(--accent-color)]/70">C# Code Example</h3>
-            <pre className="bg-transparent p-3 md:p-4 rounded-md overflow-x-auto text-sm md:text-base max-h-96 overflow-y-auto">
-              <code className="language-csharp text-slate-300 dark:text-slate-200">
->>>>>>> b51317a7
                 {`using System;
 using System.Net.Http;
 using System.Net.Http.Headers;
@@ -273,7 +266,6 @@
             <li><strong>Replace API Key:</strong> Update the `api_key` variable with your actual API key.</li>
             <li><strong>Run the Script:</strong> Execute the script from your terminal: `python barcode_request.py`. It will send the request and print the server&apos;s response.</li>
           </ol>
-<<<<<<< HEAD
           
           <div className="mt-6 bg-slate-200 dark:bg-slate-800 p-4 md:p-6 rounded-lg shadow-inner border border-white/10 dark:border-white/5">
             <div className="flex justify-between items-center mb-3">
@@ -288,13 +280,6 @@
             </div>
             <pre className="bg-slate-100 dark:bg-slate-700 p-3 md:p-4 rounded-md overflow-x-auto text-sm md:text-base">
               <code id="pythonCode" className="language-python text-black dark:text-slate-200">
-=======
-
-          <div className="mt-6 bg-gray-800 dark:bg-gray-900 p-4 md:p-6 rounded-lg shadow-inner border border-white/10 dark:border-white/5">
-            <h3 className="text-lg md:text-xl font-semibold mb-3 text-[var(--accent-color)]/70">Python Code Example</h3>
-            <pre className="bg-transparent p-3 md:p-4 rounded-md overflow-x-auto text-sm md:text-base max-h-96 overflow-y-auto">
-              <code className="language-python text-slate-300 dark:text-slate-200">
->>>>>>> b51317a7
                 {`import requests
 import json
 
