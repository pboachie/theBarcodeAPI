# theBarcodeAPI

Welcome to theBarcodeAPI - Your go-to solution for barcode generation and processing!

## Overview

theBarcodeAPI is a powerful and flexible showcase website designed to demonstrate various barcode-related operations. Whether you need to generate barcodes, decode existing ones, or integrate barcode functionality into your applications, theBarcodeAPI has got you covered.

## Features

- Generate multiple barcode formats (e.g., QR, Code128, EAN-13)
- Decode barcodes from images
- Customize barcode appearance and size
- High-performance and scalable architecture
- Easy-to-use RESTful API

## Project Structure

The project is organized into several key components:

- **app/**: Contains the main application code, including API endpoints, database models, and utility functions.
  - **api/**: Houses the FastAPI routes for barcode generation, health checks, token management, and usage statistics.
  - **barcode_generator.py**: Module responsible for generating barcodes in various formats.
  - **config.py**: Configuration settings for the application.
  - **database.py**: Database connection and session management.
  - **models.py**: SQLAlchemy models representing database tables.
- **tests/**: Contains unit and integration tests for the application.
- **alembic/**: Manages database migrations using Alembic.
- **Dockerfile**: Defines the Docker image for the application.
- **docker-compose.yml**: Configures Docker services for local development.
- **requirements.txt**: Lists Python dependencies.
- **start.sh**: Startup script to initialize and run the application.

## How It Works

theBarcodeAPI is built with FastAPI for high-performance asynchronous API capabilities. It uses PostgreSQL as the primary database and Redis for rate limiting and caching.

- **Barcode Generation**: The application uses the `barcode_generator.py` module to generate barcodes in various formats based on user input.
- **API Endpoints**: Defined in the `app/api/` directory, the endpoints handle requests for generating barcodes, checking application health, managing tokens, and retrieving usage statistics.
- **Database Operations**: SQLAlchemy models in `models.py` interact with PostgreSQL to store and retrieve data.
- **Rate Limiting**: Implemented using Redis in `rate_limiter.py` to control API usage and prevent abuse.
- **Security**: JWT authentication is managed using tokens, with security configurations defined in `security.py`.

## Getting Started

To get started with theBarcodeAPI, you can run the project locally or access it via our hosted platform.

### Prerequisites

- Docker
- Docker Compose (docker-compose)

### Running Locally

1. **Clone the repository:**

    ```bash
    git clone git@github.com:pboachie/boachiefamily.net.git
    cd barcode-api
    ```

2. **Create a `.env` file:**

    ```bash
    cp .env.example .env
    ```

    Fill in the necessary values in the `.env` file.

    Source the environment variables:

    ```bash
    source .env
    ```

3. **Build and run the Docker containers:**
    - BACKEND:
        ```bash
        cd theBarcodeapi/barcodeAPI/
        docker-compose up --build
        ```
    - FRONTEND:
        ```bash
        cd theBarcodeAPI/
        npm install
        npm run dev

4. **Access the API:**

    The API will be available at `http://localhost:8000`.

## API Documentation

Once the application is running, you can access the API documentation at:

- **Swagger UI:** `http://localhost:8000/docs`
- **ReDoc:** `http://localhost:8000/redoc`

<<<<<<< HEAD
## WebSocket/MCP Testing

theBarcodeAPI now includes **multiple MCP endpoints** for real-time barcode generation, perfect for AI assistants and other applications:

- **WebSocket MCP** (authenticated): Real-time bidirectional communication
- **HTTP MCP** (no auth): RESTful MCP protocol for simple integrations
- **SSE MCP** (authenticated): Server-sent events for legacy support

### 🚀 Quick Start Options

**Option 1: HTTP MCP (No Authentication Required)**

Perfect for testing! Try it immediately:

```bash
# Test HTTP MCP endpoint - no auth needed
curl -X POST "http://localhost:8000/api/v1/mcp/tools/call" \
     -H "Content-Type: application/json" \
     -d '{
       "jsonrpc": "2.0",
       "id": 1,
       "method": "tools/call",
       "params": {
         "name": "barcode_generator",
         "arguments": {
           "data": "TEST123",
           "format": "code128"
         }
       }
     }'
```

**Option 2: WebSocket MCP (Authentication Required)**

### 🔐 Authentication Required

**Important**: All WebSocket connections now require a valid client ID. You must obtain a client ID from the auth endpoint before connecting.

### Step 1: Get a Client ID

**Rate Limited**: 1 request per 30 minutes per IP address.

```bash
# Request a client ID (replace localhost:8000 with your server)
curl -X POST "http://localhost:8000/api/v1/mcp/auth" \
     -H "Content-Type: application/json" \
     -d "{}"
```

Response:
```json
{
  "client_id": "550e8400-e29b-41d4-a716-446655440000",
  "expires_in": 1800,
  "websocket_url": "ws://localhost:8000/api/v1/mcp/ws/550e8400-e29b-41d4-a716-446655440000"
}
```

### Step 2: Connect to WebSocket

Use the `websocket_url` from the auth response:

```javascript
// Connect using the authenticated WebSocket URL
const ws = new WebSocket('ws://localhost:8000/api/v1/mcp/ws/550e8400-e29b-41d4-a716-446655440000');

// Initialize MCP session
ws.onopen = function() {
    console.log('Connected to MCP WebSocket');
    ws.send(JSON.stringify({
        "jsonrpc": "2.0",
        "id": 1,
        "method": "initialize",
        "params": {
            "protocolVersion": "1.0.0",
            "clientInfo": {
                "name": "browser-test",
                "version": "1.0.0"
            }
        }
    }));
};

// Listen for responses
ws.onmessage = function(event) {
    console.log('Response:', JSON.parse(event.data));
};

ws.onerror = function(error) {
    console.error('WebSocket error:', error);
};
```

### Step 3: Generate Barcodes

Once connected and initialized, generate barcodes in real-time:

```javascript
// Generate a Code128 barcode
ws.send(JSON.stringify({
    "jsonrpc": "2.0",
    "id": 2,
    "method": "tools/call",
    "params": {
        "name": "barcode_generator",
        "arguments": {
            "data": "HELLO-WORLD-2024",
            "format": "code128",
            "width": 300,
            "height": 150
        }
    }
}));
```

### ⚠️ Important Notes

- **Client IDs expire in 30 minutes** - you'll need to get a new one if it expires
- **Rate limiting**: Only 1 client ID per 30 minutes per IP address
- **Invalid client IDs**: WebSocket will close with code 4003 if client ID is invalid/expired
- **Authentication first**: Always get a client ID before attempting WebSocket connection

### Testing with Different Tools

**Browser Console**: Copy the JavaScript code above
**Python**: Use `websockets` library with the authenticated URL
**Command Line**: Use `websocat` or similar tools with the full WebSocket URL

For detailed WebSocket/MCP documentation and remote connection guides, see:
- [WebSocket MCP Documentation](barcodeAPI/WEBSOCKET_MCP.md)
- [Remote Connections Guide](REMOTE_CONNECTIONS.md)

### 📍 All Available MCP Endpoints

**HTTP MCP Endpoints (No Auth):**
- `POST /api/v1/mcp/initialize` - Initialize MCP session
- `POST /api/v1/mcp/tools/list` - List available tools
- `POST /api/v1/mcp/tools/call` - Execute barcode generation
- `POST /api/v1/mcp/resources/list` - List available resources
- `POST /api/v1/mcp/resources/read` - Read resource data

**Authenticated Endpoints:**
- `POST /api/v1/mcp/auth` - Get client ID (rate limited)
- `WS /api/v1/mcp/ws/{client_id}` - WebSocket MCP connection
- `GET /api/v1/mcp/sse/{client_id}` - Server-sent events stream
- `GET /api/v1/mcp/status` - Connection status and metrics

=======
>>>>>>> fcf19b4d
## Environment Variables

Key environment variables:
- `SECRET_KEY`: JWT signing key (backend)
- `DATABASE_URL`: PostgreSQL connection string
- `REDIS_URL`: Redis connection string
- `MASTER_API_KEY`: Administrative access key
- `NEXT_PUBLIC_APP_VERSION`: Frontend version display

## 📈 Performance & Monitoring

### **Key Metrics**
- **Response Time**: < 200ms average for barcode generation
- **Throughput**: 1000+ requests per minute
- **Uptime**: 99.9% availability target
- **Cache Hit Rate**: 85%+ for repeated requests

### **Monitoring Features**
- Real-time health checks via `/health` endpoint
- Usage analytics and reporting
- Error tracking and structured logging
- Performance metrics collection
- Docker container health monitoring

### **Production Deployment**
- **Containerized**: Full Docker Compose orchestration
- **Scalable**: Horizontal scaling ready
- **Persistent**: Data persistence via Docker volumes
- **Secure**: Environment-based configuration
- **Monitored**: Comprehensive logging and health checks

## 🤝 Contributing

We welcome contributions! Here's how to get started:

### **Development Setup**
1. Fork the repository
2. Create a feature branch: `git checkout -b feature/amazing-feature`
3. Make your changes with tests
4. Submit a pull request

### **Contribution Guidelines**
- Follow existing code style and conventions
- Add tests for new functionality
- Update documentation as needed
- Ensure all tests pass before submitting

## 👨‍💻 About the Developer

**Prince Boachie-Darquah**
- 📧 **Email**: [princeboachie@gmail.com](mailto:princeboachie@gmail.com)
- 💼 **LinkedIn**: [www.linkedin.com/in/prince-boachie-darquah-a574947b](https://www.linkedin.com/in/prince-boachie-darquah-a574947b)
- 🌐 **Portfolio**: [github.com/pboachie](https://github.com/pboachie)

*This project demonstrates expertise in full-stack development, API design, containerization, and modern web technologies. It showcases the ability to build scalable, production-ready applications with comprehensive testing and documentation.*

## 📄 License

This project is licensed under the MIT License - see the [LICENSE](LICENSE) file for details.

---

<div align="center">

**Built with ❤️ using my fingers and some AI**

[🚀 View Live Demo](https://thebarcodeapi.com/) • [📖 API Docs](https://api.thebarcodeapi.com/docs) • [🤝 Connect on LinkedIn](https://www.linkedin.com/in/prince-boachie-darquah-a574947b)

</div><|MERGE_RESOLUTION|>--- conflicted
+++ resolved
@@ -96,7 +96,6 @@
 - **Swagger UI:** `http://localhost:8000/docs`
 - **ReDoc:** `http://localhost:8000/redoc`
 
-<<<<<<< HEAD
 ## WebSocket/MCP Testing
 
 theBarcodeAPI now includes **multiple MCP endpoints** for real-time barcode generation, perfect for AI assistants and other applications:
@@ -244,8 +243,6 @@
 - `GET /api/v1/mcp/sse/{client_id}` - Server-sent events stream
 - `GET /api/v1/mcp/status` - Connection status and metrics
 
-=======
->>>>>>> fcf19b4d
 ## Environment Variables
 
 Key environment variables:
