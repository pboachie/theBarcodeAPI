--- conflicted
+++ resolved
@@ -2,13 +2,8 @@
 import asyncio
 import uuid
 from fastapi import APIRouter, Request, Header, HTTPException
-<<<<<<< HEAD
-from fastapi.responses import JSONResponse # EventSourceResponse removed from here
-from sse_starlette import EventSourceResponse # Added this import
-=======
 from fastapi.responses import JSONResponse, StreamingResponse # StreamingResponse added
 from sse_starlette import EventSourceResponse # Can be kept or removed, not used by this endpoint now
->>>>>>> 22209693
 from app.rate_limiter import rate_limit
 from app.config import settings
 import logging
@@ -23,11 +18,7 @@
 @rate_limit(times=rate_limit_val, interval=1, period="second")
 async def mcp_sse_endpoint(request: Request):
     """SSE endpoint for remote MCP clients."""
-<<<<<<< HEAD
-    logger.debug("mcp_sse_endpoint: Entered function.")
-=======
     logger.debug("mcp_sse_endpoint: Entered function (Using StreamingResponse).")
->>>>>>> 22209693
     
     logger.debug("mcp_sse_endpoint: Before generating client_id.")
     client_id = uuid.uuid4().hex
@@ -40,21 +31,12 @@
         # mcp_instance = request.app.state.mcp_instance # Not directly used here, but good to check startup
     except AttributeError as e:
         logger.error(f"mcp_sse_endpoint: sse_transport not found in app.state. Error: {e}", exc_info=True)
-<<<<<<< HEAD
-        async def error_event_generator():
-            yield {"event": "error", "data": "Server configuration error: SSE transport not available."}
-        return EventSourceResponse(error_event_generator())
-
-    logger.debug("mcp_sse_endpoint: Before creating client_queue.")
-    client_queue = asyncio.Queue()
-=======
         async def error_event_generator_streaming(): # Renamed for clarity
             yield f"event: error\ndata: Server configuration error: SSE transport not available.\n\n"
         return StreamingResponse(error_event_generator_streaming(), media_type="text/event-stream")
 
     logger.debug("mcp_sse_endpoint: Before creating client_queue.")
     client_queue = asyncio.Queue() # Kept for now, though simplified generator doesn't use it.
->>>>>>> 22209693
     logger.debug(f"mcp_sse_endpoint: After creating client_queue: {type(client_queue)}")
     
     try:
@@ -65,55 +47,13 @@
     except Exception as e:
         logger.error(f"mcp_sse_endpoint: Error during sse_transport.add_client for client_id {client_id}: {e}", exc_info=True)
         # Decide how to handle this - maybe return an error event immediately
-<<<<<<< HEAD
-        async def add_client_error_generator():
-            yield {"event": "error", "data": "Server error: Could not register client for SSE."}
-        return EventSourceResponse(add_client_error_generator())
-=======
         async def add_client_error_generator_streaming(): # Renamed for clarity
             yield f"event: error\ndata: Server error: Could not register client for SSE.\n\n"
         return StreamingResponse(add_client_error_generator_streaming(), media_type="text/event-stream")
->>>>>>> 22209693
 
 
     async def event_generator():
         nonlocal client_id # Ensure we use the outer scope client_id
-<<<<<<< HEAD
-        logger.debug(f"event_generator (client_id: {client_id}): Entered.")
-        try:
-            logger.debug(f"event_generator (client_id: {client_id}): Before first yield (client_id event).")
-            yield {"event": "client_id", "data": client_id}
-            logger.debug(f"event_generator (client_id: {client_id}): Sent client_id {client_id} to client.")
-            
-            while True:
-                try:
-                    logger.debug(f"event_generator (client_id: {client_id}): In try block, before await client_queue.get().")
-                    message = await asyncio.wait_for(client_queue.get(), timeout=15.0)
-                    if message is None: 
-                        logger.info(f"event_generator (client_id: {client_id}): Received None sentinel. Closing connection.")
-                        break
-                    yield {"event": "mcp_response", "data": message}
-                    logger.debug(f"event_generator (client_id: {client_id}): Sent message to client: {str(message)[:100]}...")
-                except asyncio.TimeoutError:
-                    if await request.is_disconnected():
-                        logger.info(f"event_generator (client_id: {client_id}): Client disconnected (detected during keepalive timeout).")
-                        break
-                    yield {"event": "keepalive", "data": "ping"}
-                    logger.debug(f"event_generator (client_id: {client_id}): Sent keepalive to client.")
-                
-                if await request.is_disconnected(): # Check again after processing or keepalive
-                    logger.info(f"event_generator (client_id: {client_id}): Client disconnected.")
-                    break
-        except Exception as e:
-            logger.error(f"event_generator (client_id: {client_id}): Error in event_generator: {e}", exc_info=True)
-        finally:
-            logger.debug(f"event_generator (client_id: {client_id}): In finally block, before await sse_transport.remove_client.")
-            logger.info(f"Removing client {client_id} from SSE transport.")
-            await sse_transport.remove_client(client_id)
-            logger.info(f"Client {client_id} removed. SSE connection cleanup complete.")
-
-    return EventSourceResponse(event_generator())
-=======
         logger.debug(f"event_generator (StreamingResponse, client_id: {client_id}): Entered.")
         # Simplified generator: yields one client_id event string then returns
         yield f"event: client_id\ndata: {client_id}\n\n"
@@ -122,7 +62,6 @@
         # Original loop and finally block remain commented out for this diagnostic step
 
     return StreamingResponse(event_generator(), media_type="text/event-stream")
->>>>>>> 22209693
 
 @router.post("/mcp/cmd")
 @rate_limit(times=rate_limit_val, interval=1, period="second")
@@ -131,11 +70,6 @@
     client_id: str = Header(..., alias="X-Client-ID", description="Client ID obtained from SSE connection")
 ):
     """MCP command endpoint for clients to send requests."""
-<<<<<<< HEAD
-    try:
-        mcp_instance = request.app.state.mcp_instance
-        sse_transport = request.app.state.sse_transport # For the client check
-=======
     logger.debug(f"mcp_command_endpoint: Entered for client_id: {client_id}")
     try:
         logger.debug("mcp_command_endpoint: Attempting to access app.state.mcp_instance")
@@ -145,7 +79,6 @@
         logger.debug("mcp_command_endpoint: Attempting to access app.state.sse_transport")
         sse_transport = request.app.state.sse_transport
         logger.debug("mcp_command_endpoint: Accessed app.state.sse_transport")
->>>>>>> 22209693
     except AttributeError:
         logger.error("mcp_instance or sse_transport not found in app.state. Ensure they are set during startup.")
         raise HTTPException(status_code=503, detail="Server not configured correctly (MCP or SSE transport missing).")
@@ -154,13 +87,6 @@
         raise HTTPException(status_code=400, detail="X-Client-ID header is required.")
 
     # Check if client is actively connected via SSE
-<<<<<<< HEAD
-    if not await sse_transport.is_client_connected(client_id): # Assumes is_client_connected is an async method
-        logger.warning(f"Command received for disconnected or unknown client_id: {client_id}")
-        raise HTTPException(status_code=404, detail=f"Client {client_id} not connected or unknown. Please establish SSE connection first.")
-
-    raw_request_body = await request.body()
-=======
     logger.debug(f"mcp_command_endpoint: Before calling sse_transport.is_client_connected for client_id: {client_id}")
     is_connected = await sse_transport.is_client_connected(client_id)
     logger.debug(f"mcp_command_endpoint: After sse_transport.is_client_connected, result: {is_connected}")
@@ -171,7 +97,6 @@
     logger.debug("mcp_command_endpoint: Before calling await request.body()")
     raw_request_body = await request.body()
     logger.debug("mcp_command_endpoint: After calling await request.body()")
->>>>>>> 22209693
     request_data_str = raw_request_body.decode('utf-8')
     logger.info(f"Received command for client {client_id}. Raw request: {request_data_str[:200]}...")
 
