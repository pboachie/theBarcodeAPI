name: theBarcodeApi Application Deployment

# on:
#   workflow_run:
#     workflows: ["theBarcodeApi Infrastructure Setup"]
#     branches: [main]
#     types:
#       - completed
on:
  push:
    branches: [ main ]
  workflow_dispatch:
    inputs:
      branch:
        description: 'Branch to deploy'
        required: false

env:
  DOMAIN_NAME: ${{ secrets.DOMAIN_NAME }}
  ENVIRONMENT: ${{ vars.ENVIRONMENT }}
  SUDO_PASSWORD: ${{ secrets.SUDO_PASSWORD }}
  DB_PASSWORD: ${{ secrets.DB_PASSWORD }}
  POSTGRES_PASSWORD: ${{ secrets.POSTGRES_PASSWORD }}
  API_SECRET_KEY: ${{ secrets.API_SECRET_KEY }}
  API_MASTER_KEY: ${{ secrets.API_MASTER_KEY }}

jobs:
  frontend-deployment:
    runs-on: self-hosted
    if: ${{ github.event.workflow_run.conclusion == 'success' || github.event_name == 'workflow_dispatch' }}
    steps:
    - name: Determine branch
      id: get_branch
      run: |
        if [ "${{ github.event_name }}" = "workflow_dispatch" ]; then
          echo "branch=${{ github.event.inputs.branch || github.ref_name }}" >> $GITHUB_OUTPUT
        else
          echo "branch=${{ github.ref_name }}" >> $GITHUB_OUTPUT
        fi

    - uses: actions/checkout@v3
      with:
        fetch-depth: 0
        ref: ${{ steps.get_branch.outputs.branch }}

    - name: Check for frontend changes
      id: check_frontend_changes
      run: |
        if [ ! -d "/opt/thebarcodeapi/${ENVIRONMENT}/current" ]; then
          echo "First deployment detected"
          echo "changes=true" >> $GITHUB_OUTPUT
          exit 0
        fi

        CURRENT_DIR="/opt/thebarcodeapi/${ENVIRONMENT}/current"
        if [ -f "${CURRENT_DIR}/.git-commit" ]; then
          DEPLOYED_COMMIT=$(cat "${CURRENT_DIR}/.git-commit")
          if git rev-parse --verify "${DEPLOYED_COMMIT}^{commit}" >/dev/null 2>&1; then
            CHANGES=$(git diff --name-only "${DEPLOYED_COMMIT}" HEAD -- 'src/' 'public/' 'package.json' 'package-lock.json' 'next.config.js' 'tailwind.config.js' || true)
          else
            CHANGES="force_update"
          fi
        else
          CHANGES="force_update"
        fi

        if [ ! -z "$CHANGES" ]; then
          echo "Changes detected in:"
          echo "$CHANGES"
          echo "changes=true" >> $GITHUB_OUTPUT
        else
          echo "No changes detected"
          echo "changes=false" >> $GITHUB_OUTPUT
        fi

    - name: Validate Environment Variables
      if: steps.check_frontend_changes.outputs.changes == 'true'
      run: |
        for var in ENVIRONMENT DB_PASSWORD POSTGRES_PASSWORD API_SECRET_KEY API_MASTER_KEY; do
          if [ -z "${!var}" ]; then
            echo "Error: $var is not set"
            exit 1
          fi
        done

    - name: Use Node.js
      if: steps.check_frontend_changes.outputs.changes == 'true'
      uses: actions/setup-node@v3
      with:
        node-version: '20.x'
        cache: 'npm'

    - name: Cache Next.js build
      if: steps.check_frontend_changes.outputs.changes == 'true'
      uses: actions/cache@v3
      with:
        path: |
          .next/cache
          node_modules
        key: ${{ runner.os }}-nextjs-${{ hashFiles('**/package-lock.json') }}-${{ hashFiles('**/*.js', '**/*.jsx', '**/*.ts', '**/*.tsx') }}
        restore-keys: |
          ${{ runner.os }}-nextjs-${{ hashFiles('**/package-lock.json') }}-

    - name: Install dependencies and build
      if: steps.check_frontend_changes.outputs.changes == 'true'
      run: |
        npm ci
        npm run lint
        npm run build

    - name: Deploy and Health Check
      run: |
          # Store current commit hash
          git rev-parse HEAD > .git-commit

          # Function for health check
          check_health() {
            local url="http://localhost:3000"
            local max_workers=2
            local seconds_per_worker=30
            local max_attempts=$((seconds_per_worker * max_workers / 5))

            echo "Starting health check... Will try $max_attempts times (${seconds_per_worker}s per worker)"

            for i in $(seq 1 $max_attempts); do
              if curl -s -f -m 5 "$url" > /dev/null; then
                echo "Health check passed on attempt $i"
                return 0
              fi
              echo "Health check attempt $i/$max_attempts..."

              if [ $((i % 5)) -eq 0 ]; then
                echo "Current PM2 status:"
                PM2_HOME="/home/github-runner/.pm2" pm2 list
                echo "Recent logs:"
                PM2_HOME="/home/github-runner/.pm2" pm2 logs "thebarcodeapi-frontend-${ENVIRONMENT}" --lines 10 --nostream
              fi

              sleep 5
            done

            echo "Health check failed after $max_attempts attempts. Final PM2 status:"
            PM2_HOME="/home/github-runner/.pm2" pm2 list
            echo "Recent logs:"
            PM2_HOME="/home/github-runner/.pm2" pm2 logs "thebarcodeapi-frontend-${ENVIRONMENT}" --lines 50 --nostream
            return 1
          }

          # Ensure base directories exist with proper permissions
          echo "${{ env.SUDO_PASSWORD }}" | sudo -S mkdir -p /opt/thebarcodeapi/${ENVIRONMENT}/{releases,current}
          echo "${{ env.SUDO_PASSWORD }}" | sudo -S chown -R github-runner:github-runner /opt/thebarcodeapi

          if [ "${{ steps.check_frontend_changes.outputs.changes }}" == "true" ]; then
            TIMESTAMP=$(date +%Y%m%d%H%M%S)
            NEW_RELEASE="/opt/thebarcodeapi/${ENVIRONMENT}/releases/release-${TIMESTAMP}"
            CURRENT_DIR="/opt/thebarcodeapi/${ENVIRONMENT}/current"
            PREVIOUS_RELEASE_LINK="/opt/thebarcodeapi/${ENVIRONMENT}/previous"

            # Create and setup new release directory
            echo "${{ env.SUDO_PASSWORD }}" | sudo -S mkdir -p "$NEW_RELEASE"
            echo "${{ env.SUDO_PASSWORD }}" | sudo -S cp -R ./.next "$NEW_RELEASE/"
            echo "${{ env.SUDO_PASSWORD }}" | sudo -S cp -R ./public "$NEW_RELEASE/"
            echo "${{ env.SUDO_PASSWORD }}" | sudo -S cp ./package*.json ./.git-commit "$NEW_RELEASE/"
            echo "${{ env.SUDO_PASSWORD }}" | sudo -S chown -R github-runner:github-runner "$NEW_RELEASE"
            echo "${{ env.SUDO_PASSWORD }}" | sudo -S chmod -R 755 "$NEW_RELEASE"

            # Install dependencies
            cd "$NEW_RELEASE"
            npm ci --omit=dev
            if [ $? -ne 0 ]; then
              echo "npm install failed"
              exit 1
            fi

            # Handle the current directory symlink
            if [ -d "$CURRENT_DIR" ] && [ ! -L "$CURRENT_DIR" ]; then
              echo "Converting existing current directory to symlink..."
              # Move the content to a new release directory if it exists
              if [ -d "$CURRENT_DIR/.next" ] || [ -d "$CURRENT_DIR/public" ]; then
                INITIAL_RELEASE="/opt/thebarcodeapi/${ENVIRONMENT}/releases/initial-release"
                echo "${{ env.SUDO_PASSWORD }}" | sudo -S mv "$CURRENT_DIR" "$INITIAL_RELEASE"
                echo "${{ env.SUDO_PASSWORD }}" | sudo -S ln -sfn "$INITIAL_RELEASE" "$PREVIOUS_RELEASE_LINK"
              else
                # If it's empty or not a proper release, just remove it
                echo "${{ env.SUDO_PASSWORD }}" | sudo -S rm -rf "$CURRENT_DIR"
              fi
            elif [ -L "$CURRENT_DIR" ] && [ -e "$CURRENT_DIR" ]; then
              # Store current as previous before switching
              CURRENT_RELEASE=$(readlink -f "$CURRENT_DIR")
              echo "${{ env.SUDO_PASSWORD }}" | sudo -S ln -sfn "$CURRENT_RELEASE" "$PREVIOUS_RELEASE_LINK"
            fi

            # Update symlinks and set final permissions
            echo "${{ env.SUDO_PASSWORD }}" | sudo -S chown -R www-data:www-data "$NEW_RELEASE"
            echo "${{ env.SUDO_PASSWORD }}" | sudo -S chmod -R 755 "$NEW_RELEASE"
            echo "${{ env.SUDO_PASSWORD }}" | sudo -S ln -sfn "$NEW_RELEASE" "$CURRENT_DIR"

            # Cleanup old releases (keep last 3)
            cd "/opt/thebarcodeapi/${ENVIRONMENT}/releases"
            echo "${{ env.SUDO_PASSWORD }}" | sudo -S bash -c 'ls -1dt */ | tail -n +4 | xargs -r rm -rf'
          fi

          # PM2 process management
          if ! PM2_HOME="/home/github-runner/.pm2" pm2 list | grep -q "thebarcodeapi-frontend-${ENVIRONMENT}"; then
            echo "PM2 process not found, starting new instance..."
            cd "/opt/thebarcodeapi/${ENVIRONMENT}/current"
            PM2_HOME="/home/github-runner/.pm2" pm2 start "/opt/thebarcodeapi/${ENVIRONMENT}/ecosystem.config.js"
          fi

          echo "Restarting PM2 process..."
          PM2_HOME="/home/github-runner/.pm2" pm2 reload "thebarcodeapi-frontend-${ENVIRONMENT}" --update-env
          PM2_HOME="/home/github-runner/.pm2" pm2 save --force

          # Health check and rollback if needed
          echo "Starting health checks..."
          if ! check_health; then
            echo "Health check failed, attempting rollback..."
            if [ -L "$PREVIOUS_RELEASE_LINK" ] && [ -e "$PREVIOUS_RELEASE_LINK" ]; then
              echo "${{ env.SUDO_PASSWORD }}" | sudo -S ln -sfn "$(readlink -f "$PREVIOUS_RELEASE_LINK")" "$CURRENT_DIR"

              echo "Restarting PM2 for rollback..."
              PM2_HOME="/home/github-runner/.pm2" pm2 reload "thebarcodeapi-frontend-${ENVIRONMENT}" --update-env
              PM2_HOME="/home/github-runner/.pm2" pm2 save --force

              if ! check_health; then
                echo "CRITICAL: Rollback failed! Site is down!"
                PM2_HOME="/home/github-runner/.pm2" pm2 list
                PM2_HOME="/home/github-runner/.pm2" pm2 logs "thebarcodeapi-frontend-${ENVIRONMENT}" --lines 100 --nostream
                exit 1
              fi
              echo "Rollback successful, but original deployment failed"
              exit 1
            fi
            echo "No previous release available for rollback"
            exit 1
          fi

          echo "Deployment successful!"

  backend-deployment:
    runs-on: self-hosted
    needs: frontend-deployment
    steps:
    - name: Determine branch
      id: get_branch
      run: |
        if [ "${{ github.event_name }}" = "workflow_dispatch" ]; then
          echo "branch=${{ github.ref }}" >> $GITHUB_OUTPUT
        else
          echo "branch=main" >> $GITHUB_OUTPUT
        fi

    - uses: actions/checkout@v3
      with:
        fetch-depth: 0  # Get all commits
        ref: ${{ steps.get_branch.outputs.branch }}

    - name: Check for backend changes
      id: check_backend_changes
      run: |
        # Debug information
        echo "Current directory: $(pwd)"
        echo "Event type: ${{ github.event_name }}"
        echo "Git branch: $(git rev-parse --abbrev-ref HEAD)"

        # Check if this is a first deployment
        if [ ! -d "/opt/thebarcodeapi/${ENVIRONMENT}/releases/data" ]; then
          echo "First deployment detected"
          echo "changes=true" >> $GITHUB_OUTPUT
          exit 0
        fi

        if [ "${{ github.event_name }}" = "workflow_dispatch" ]; then
          # For manual triggers, we'll check the current deployment
          if [ -f "/opt/thebarcodeapi/barcodeAPI/.git-commit" ]; then
            DEPLOYED_COMMIT=$(cat "/opt/thebarcodeapi/barcodeAPI/.git-commit")
            echo "Found deployed commit: ${DEPLOYED_COMMIT}"

            # Verify the commit exists in git history
            if git rev-parse --verify "${DEPLOYED_COMMIT}^{commit}" >/dev/null 2>&1; then
              echo "Comparing changes with deployed commit ${DEPLOYED_COMMIT}"
                CHANGES=$(git diff --name-only "${DEPLOYED_COMMIT}" HEAD -- \
                'api/' \
                'alembic/' \
                'requirements.txt' \
                'Dockerfile' \
                '*.yml' \
                '*.ini' \
                'scripts/' \
                '*.sh' \
                '.github/workflows/' \
                || true)
              else
              echo "Deployed commit ${DEPLOYED_COMMIT} not found in history, forcing update"
              CHANGES="force_update"
            fi
          else
            echo "No .git-commit file found in current deployment, forcing update"
            CHANGES="force_update"
          fi
        else
          # For automated triggers, compare with previous commit
          echo "Comparing with previous commit"
          CHANGES=$(git diff --name-only HEAD^ HEAD -- \
            'api/' \
            'alembic/' \
            'requirements.txt' \
            'Dockerfile' \
            '*.yml' \
            '*.ini' \
            'scripts/' \
            '*.sh' \
            || true)
        fi

        if [ ! -z "$CHANGES" ]; then
          echo "Backend changes detected:"
          echo "$CHANGES"
          echo "changes=true" >> $GITHUB_OUTPUT
        else
          echo "No backend changes detected"
          echo "changes=false" >> $GITHUB_OUTPUT
        fi

        # Debug output
        echo "Git diff output:"
        git diff --name-only HEAD^ HEAD || true

    - name: Clean and copy backend files
      if: steps.check_backend_changes.outputs.changes == 'true'
      run: |
        # Create backup of current deployment if it exists
        if [ -d "/opt/thebarcodeapi/barcodeAPI" ]; then
          BACKUP_DIR="/opt/thebarcodeapi/${{ vars.ENVIRONMENT }}/backups/$(date +%Y%m%d_%H%M%S)"
          echo "${{ env.SUDO_PASSWORD }}" | sudo -S mkdir -p "${BACKUP_DIR}"
          echo "${{ env.SUDO_PASSWORD }}" | sudo -S cp -r /opt/thebarcodeapi/barcodeAPI "${BACKUP_DIR}/"
        fi

        # Clean the deployment directory
        echo "${{ env.SUDO_PASSWORD }}" | sudo -S rm -rf /opt/thebarcodeapi/barcodeAPI/*

        # Copy new files
        echo "${{ env.SUDO_PASSWORD }}" | sudo -S cp -r ./barcodeAPI/* /opt/thebarcodeapi/barcodeAPI/

        # Set proper permissions
        echo "${{ env.SUDO_PASSWORD }}" | sudo -S chown -R github-runner:github-runner /opt/thebarcodeapi/barcodeAPI
        echo "${{ env.SUDO_PASSWORD }}" | sudo -S chmod -R 755 /opt/thebarcodeapi/barcodeAPI

        # Debug output
        echo "Contents of deployment directory:"
        ls -la /opt/thebarcodeapi/barcodeAPI/

    - name: Create .env file for backend
      run: |
        echo "${{ env.SUDO_PASSWORD }}" | sudo -S bash -c 'cat > /opt/thebarcodeapi/barcodeAPI/.env << EOF
        API_VERSION=${{ vars.API_VERSION }}
        ALGORITHM=HS256
        ACCESS_TOKEN_EXPIRE_MINUTES=30
        REDIS_URL=redis://redis:6379/1
        SYNC_DATABASE_URL=postgresql+asyncpg://barcodeboachiefamily:${{ env.DB_PASSWORD }}@db/barcode_api
<<<<<<< HEAD
        LOG_DIRECTORY=/app
        ROOT_PATH=/api/v1
=======
        LOG_DIRECTORY=/app/logs
>>>>>>> 1cd8e873
        DB_PASSWORD=${{ env.DB_PASSWORD }}
        POSTGRES_PASSWORD=${{ env.POSTGRES_PASSWORD }}
        SECRET_KEY=${{ env.API_SECRET_KEY }}
        MASTER_API_KEY=${{ env.API_MASTER_KEY }}
        DATABASE_URL=postgresql+asyncpg://barcodeboachiefamily:${{ env.DB_PASSWORD }}@db/barcode_api
        ENVIRONMENT=${{ env.ENVIRONMENT }}
        EOF'

        echo "${{ env.SUDO_PASSWORD }}" | sudo -S chown www-data:www-data /opt/thebarcodeapi/barcodeAPI/.env
        echo "${{ env.SUDO_PASSWORD }}" | sudo -S chmod 644 /opt/thebarcodeapi/barcodeAPI/.env

        # Verify .env file was created and has content
        echo "Verifying .env file:"
        if [ -f "/opt/thebarcodeapi/barcodeAPI/.env" ]; then
          echo "File exists"
          echo "File permissions:"
          ls -l /opt/thebarcodeapi/barcodeAPI/.env
          echo "File contents:"
          cat /opt/thebarcodeapi/barcodeAPI/.env
        else
          echo "ERROR: .env file not created!"
          exit 1
        fi

    - name: Set up Docker Buildx
      if: steps.check_backend_changes.outputs.changes == 'true'
      uses: docker/setup-buildx-action@v3
      with:
        install: true

    - name: Setup build cache
      if: steps.check_backend_changes.outputs.changes == 'true'
      uses: actions/cache@v3
      with:
        path: |
          /opt/thebarcodeapi/barcodeAPI/.buildx-cache
          ~/.docker/buildx
        key: ${{ runner.os }}-buildx-${{ github.sha }}
        restore-keys: |
          ${{ runner.os }}-buildx-${{ hashFiles('**/requirements.txt', '**/Dockerfile', 'api/**/*.py', 'alembic/**/*.py') }}
          ${{ runner.os }}-buildx-${{ github.ref_name }}-

    - name: Build and cache Docker image
      if: steps.check_backend_changes.outputs.changes == 'true'
      uses: docker/build-push-action@v5
      with:
        context: /opt/thebarcodeapi/barcodeAPI
        file: /opt/thebarcodeapi/barcodeAPI/Dockerfile
        push: false
        load: true
        tags: ${{ steps.meta.outputs.tags }}
        labels: ${{ steps.meta.outputs.labels }}
        cache-from: |
          type=local,src=/opt/thebarcodeapi/barcodeAPI/.buildx-cache
          type=gha,scope=${{ github.workflow }}
        cache-to: type=local,dest=/opt/thebarcodeapi/barcodeAPI/.buildx-cache-new,mode=min
        build-args: |
          DEBIAN_FRONTEND=noninteractive
          PYTHON_ENV=${{ env.ENVIRONMENT }}
        platforms: linux/amd64
        outputs: type=docker
        provenance: false
        sbom: false

    - name: Move cache
      if: steps.check_backend_changes.outputs.changes == 'true'
      run: |
        rm -rf /opt/thebarcodeapi/barcodeAPI/.buildx-cache
        mv /opt/thebarcodeapi/barcodeAPI/.buildx-cache-new /opt/thebarcodeapi/barcodeAPI/.buildx-cache

    - name: Store Git commit hash
      if: steps.check_backend_changes.outputs.changes == 'true'
      run: |
        git rev-parse HEAD > .git-commit
        echo "${{ env.SUDO_PASSWORD }}" | sudo -S cp .git-commit /opt/thebarcodeapi/barcodeAPI/

    - name: Setup Initial Directories
      run: |
        echo "${{ env.SUDO_PASSWORD }}" | sudo -S mkdir -p /opt/thebarcodeapi/barcodeAPI
        echo "${{ env.SUDO_PASSWORD }}" | sudo -S mkdir -p /opt/thebarcodeapi/${ENVIRONMENT}/releases/data/postgres
        echo "${{ env.SUDO_PASSWORD }}" | sudo -S mkdir -p /opt/thebarcodeapi/${ENVIRONMENT}/releases/data/redis
        echo "${{ env.SUDO_PASSWORD }}" | sudo -S mkdir -p /opt/thebarcodeapi/${ENVIRONMENT}/backups/
        echo "${{ env.SUDO_PASSWORD }}" | sudo -S chown -R github-runner:github-runner /opt/thebarcodeapi/barcodeAPI

    - name: Setup Docker and Environment
      run: |
        # Fix docker socket permissions
        echo "${{ env.SUDO_PASSWORD }}" | sudo -S chmod 666 /var/run/docker.sock

        # Add runner to docker group if not already added
        if ! groups | grep -q docker; then
          echo "${{ env.SUDO_PASSWORD }}" | sudo -S usermod -aG docker $USER
          # Reload groups without logging out
          exec sg docker newgrp docker
        fi

        # Create env_vars file
        echo "${{ env.SUDO_PASSWORD }}" | sudo -S bash -c "cat > /tmp/env_vars << 'EOF'
        ENVIRONMENT=production
        DB_PASSWORD=${{ env.DB_PASSWORD }}
        POSTGRES_PASSWORD=${{ env.POSTGRES_PASSWORD }}
        API_SECRET_KEY=${{ env.API_SECRET_KEY }}
        API_MASTER_KEY=${{ env.API_MASTER_KEY }}
        API_VERSION=${{ vars.API_VERSION }}
        ALGORITHM=HS256
        ACCESS_TOKEN_EXPIRE_MINUTES=30
        REDIS_URL=redis://redis:6379/1
        SYNC_DATABASE_URL=postgresql+asyncpg://barcodeboachiefamily:${{ env.DB_PASSWORD }}@db/barcode_api
<<<<<<< HEAD
        LOG_DIRECTORY=/app
        ROOT_PATH=/api/v1
=======
        LOG_DIRECTORY=/app/logs
>>>>>>> 1cd8e873
        SECRET_KEY=${{ env.API_SECRET_KEY }}
        MASTER_API_KEY=${{ env.API_MASTER_KEY }}
        DATABASE_URL=postgresql+asyncpg://barcodeboachiefamily:${{ env.DB_PASSWORD }}@db/barcode_api
        EOF"

        # Determine and set docker compose command
        if command -v docker-compose &> /dev/null; then
            echo "${{ env.SUDO_PASSWORD }}" | sudo -S bash -c 'echo "DOCKER_COMPOSE=docker-compose" > /tmp/docker_vars'
        elif command -v docker &> /dev/null && docker compose version &> /dev/null; then
            echo "${{ env.SUDO_PASSWORD }}" | sudo -S bash -c 'echo "DOCKER_COMPOSE=docker compose" > /tmp/docker_vars'
        else
            echo "Neither docker-compose nor docker compose found!"
            exit 1
        fi

        # Debug output
        echo "Environment file contents:"
        echo "${{ env.SUDO_PASSWORD }}" | sudo -S cat /tmp/env_vars
        echo "Docker compose file contents:"
        echo "${{ env.SUDO_PASSWORD }}" | sudo -S cat /tmp/docker_vars

        # Verify Docker access
        docker ps

    - name: Create and run backend deployment script
      env:
        CHANGES: ${{ steps.check_backend_changes.outputs.changes }}
      run: |
        # Create deployment script
        cat > deploy_backend.sh << 'EOF'
        #!/bin/bash
        set -e

        # Source environment variables
        if [ ! -f "/tmp/env_vars" ]; then
            echo "Error: /tmp/env_vars not found"
            exit 1
        fi
        source /tmp/env_vars

        # Source docker compose command
        if [ ! -f "/tmp/docker_vars" ]; then
            echo "Error: /tmp/docker_vars not found"
            exit 1
        fi
        source /tmp/docker_vars

        cd /opt/thebarcodeapi/barcodeAPI

        echo "Starting backend deployment..."
        echo "Using DOCKER_COMPOSE command: ${DOCKER_COMPOSE}"

        # If no changes detected, just check health and exit
        if [ "$CHANGES" == "false" ]; then
          echo "No changes detected in backend files. Verifying health only..."

          # Check if services are running
          if ! $DOCKER_COMPOSE ps | grep -q "Up"; then
            echo "Services are not running, starting them..."
            $DOCKER_COMPOSE up -d
          fi

          # Verify health
          for service in "db" "redis" "api"; do
            timeout 300 bash -c "until $DOCKER_COMPOSE ps $service 2>/dev/null | grep -q 'healthy'; do
              echo 'Waiting for $service to become healthy...'
              sleep 5
            done"
          done

          echo "Backend health verified"
          exit 0
        fi

        # Create backup directory
        BACKUP_DIR="/opt/thebarcodeapi/${ENVIRONMENT}/backups/$(date +%Y%m%d_%H%M%S)"
        echo "$SUDO_PASSWORD" | sudo -S mkdir -p "${BACKUP_DIR}"
        echo "$SUDO_PASSWORD" | sudo -S chown -R $USER:$USER "${BACKUP_DIR}"

        # Function to safely backup PostgreSQL
        backup_postgres() {
            echo "Attempting PostgreSQL backup..."
            if $DOCKER_COMPOSE ps 2>/dev/null | grep -q "db"; then
                if $DOCKER_COMPOSE exec -T db pg_isready -U postgres > /dev/null 2>&1; then
                    echo "PostgreSQL is ready, creating backup..."
                    $DOCKER_COMPOSE exec -T db pg_dumpall -U postgres > "${BACKUP_DIR}/postgres_backup.sql" || {
                        echo "Failed to create backup"
                        return 1
                    }
                    echo "PostgreSQL backup completed successfully"
                    return 0
                fi
            fi
            echo "No existing PostgreSQL container or not ready, skipping backup"
            return 0
        }

        # Function to safely backup Redis
        backup_redis() {
            echo "Attempting Redis backup..."
            if $DOCKER_COMPOSE ps 2>/dev/null | grep -q "redis"; then
                if $DOCKER_COMPOSE exec -T redis redis-cli ping | grep -q "PONG"; then
                    echo "Redis is ready, creating backup..."
                    $DOCKER_COMPOSE exec -T redis redis-cli SAVE || {
                        echo "Failed to save Redis dump"
                        return 1
                    }

                    REDIS_ID=$($DOCKER_COMPOSE ps -q redis)
                    if [ ! -z "$REDIS_ID" ]; then
                        docker cp "${REDIS_ID}:/data/dump.rdb" "${BACKUP_DIR}/redis_dump.rdb" || {
                            echo "Failed to copy Redis dump"
                            return 1
                        }
                    else
                        echo "Could not find Redis container"
                        return 1
                    fi

                    echo "Redis backup completed successfully"
                    return 0
                fi
            fi
            echo "No existing Redis container or not ready, skipping backup"
            return 0
        }

        # Perform backups
        echo "Checking for existing containers to backup..."
        backup_postgres || echo "Note: PostgreSQL backup skipped"
        backup_redis || echo "Note: Redis backup skipped"

        # Store current container IDs
        OLD_CONTAINERS=$($DOCKER_COMPOSE ps -q 2>/dev/null || echo "")

        # Stop current containers
        echo "Stopping current containers..."
        $DOCKER_COMPOSE down || true

        # Preserve existing data
        if [ -d "/opt/thebarcodeapi/${ENVIRONMENT}/releases/data/postgres" ]; then
            echo "Preserving PostgreSQL data..."
            echo "$SUDO_PASSWORD" | sudo -S cp -R /opt/thebarcodeapi/${ENVIRONMENT}/releases/data/postgres "${BACKUP_DIR}/postgres_data"
        fi

        if [ -d "/opt/thebarcodeapi/${ENVIRONMENT}/releases/data/redis" ]; then
            echo "Preserving Redis data..."
            echo "$SUDO_PASSWORD" | sudo -S cp -R /opt/thebarcodeapi/${ENVIRONMENT}/releases/data/redis "${BACKUP_DIR}/redis_data"
        fi

        # Set up data directories
        echo "Setting up data directories..."
        echo "$SUDO_PASSWORD" | sudo -S mkdir -p /opt/thebarcodeapi/${ENVIRONMENT}/releases/data/postgres
        echo "$SUDO_PASSWORD" | sudo -S mkdir -p /opt/thebarcodeapi/${ENVIRONMENT}/releases/data/redis
        echo "$SUDO_PASSWORD" | sudo -S chown -R 999:999 /opt/thebarcodeapi/${ENVIRONMENT}/releases/data/postgres
        echo "$SUDO_PASSWORD" | sudo -S chmod -R 700 /opt/thebarcodeapi/${ENVIRONMENT}/releases/data/postgres
        echo "$SUDO_PASSWORD" | sudo -S chown -R 999:999 /opt/thebarcodeapi/${ENVIRONMENT}/releases/data/redis
        echo "$SUDO_PASSWORD" | sudo -S chmod -R 755 /opt/thebarcodeapi/${ENVIRONMENT}/releases/data/redis

        sudo chown -R 999:999 /opt/thebarcodeapi/${ENVIRONMENT}/releases/data/postgres
        sudo chmod -R 700 /opt/thebarcodeapi/${ENVIRONMENT}/releases/data/postgres
        sudo chown -R 999:999 /opt/thebarcodeapi/${ENVIRONMENT}/releases/data/redis
        sudo chmod -R 755 /opt/thebarcodeapi/${ENVIRONMENT}/releases/data/redis

        # Use cached image if available
        if docker image inspect barcodeapi:latest >/dev/null 2>&1; then
          echo "Using cached image"
          $DOCKER_COMPOSE up -d
        else
          echo "Building fresh image"
          $DOCKER_COMPOSE build --no-cache api
          $DOCKER_COMPOSE up -d
        fi

        # Check container health
        check_container_health() {
            local container=$1
            local timeout=$2
            local start_time=$(date +%s)
            local end_time=$((start_time + timeout))

            while [ $(date +%s) -lt $end_time ]; do
                if $DOCKER_COMPOSE ps $container 2>/dev/null | grep -q "healthy"; then
                    echo "$container is healthy"
                    return 0
                fi
                echo "Waiting for $container to become healthy..."
                sleep 5
            done

            echo "$container failed to become healthy within $timeout seconds"
            return 1
        }

        # Check all services
        for service in "db" "redis" "api"; do
            if ! check_container_health "$service" 300; then
                echo "Service $service failed health check"
                $DOCKER_COMPOSE logs $service
                exit 1
            fi
        done

        echo "Backend deployment completed successfully"
        EOF

        # Make script executable
        echo "${{ env.SUDO_PASSWORD }}" | sudo -S chmod +x deploy_backend.sh

        # Run deployment script
        ./deploy_backend.sh

    - name: Verify deployment
      run: |
        # Check container status
        docker ps | grep -E "barcodeapi_(api|db|redis)"

        # Check API health
        curl -f http://localhost:8000/health || {
            echo "API health check failed."
            docker logs barcodeapi_api
            exit 1
        }

    - name: Run Database Migrations
      run: |
        cd /opt/thebarcodeapi/barcodeAPI

        # Determine docker compose command
        if command -v docker-compose &> /dev/null; then
          COMPOSE_CMD="docker-compose"
        else
          COMPOSE_CMD="docker compose"
        fi

        echo "Using compose command: $COMPOSE_CMD"

        # Set proper permissions
        echo "${{ env.SUDO_PASSWORD }}" | sudo -S chown www-data:www-data /opt/thebarcodeapi/barcodeAPI/.env
        echo "${{ env.SUDO_PASSWORD }}" | sudo -S chmod 644 /opt/thebarcodeapi/barcodeAPI/.env

        # Run migrations
        echo "Running migrations..."
        echo "${{ env.SUDO_PASSWORD }}" | sudo -S $COMPOSE_CMD exec -T api alembic upgrade head

        # Check migration status
        MIGRATION_STATUS=$?
        if [ $MIGRATION_STATUS -eq 0 ]; then
          echo "Database migrations completed successfully"
        else
          echo "Migration failed! Checking logs..."
          echo "${{ env.SUDO_PASSWORD }}" | sudo -S $COMPOSE_CMD logs api
        fi

        # Exit with migration status
        exit $MIGRATION_STATUS

    - name: Verify Backend Deployment
      run: |
        cd /opt/thebarcodeapi/barcodeAPI

        # Determine docker compose command
        if command -v docker-compose &> /dev/null; then
          COMPOSE_CMD="docker-compose"
        else
          COMPOSE_CMD="docker compose"
        fi

        # Set proper permissions
        # echo "${{ env.SUDO_PASSWORD }}" | sudo -S chown github-runner:github-runner /opt/thebarcodeapi/barcodeAPI/.env
        # echo "${{ env.SUDO_PASSWORD }}" | sudo -S chmod 644 /opt/thebarcodeapi/barcodeAPI/.env

        echo "Verifying backend deployment..."

        echo "Checking Docker containers status:"
        echo "${{ env.SUDO_PASSWORD }}" | sudo -S $COMPOSE_CMD ps

        echo "Checking container logs (last 10 lines):"
        echo "${{ env.SUDO_PASSWORD }}" | sudo -S $COMPOSE_CMD logs --tail=10

        echo "Testing backend health:"
        MAX_RETRIES=3
        RETRY_COUNT=0
        until curl -f http://localhost:8000/health || [ $RETRY_COUNT -eq $MAX_RETRIES ]; do
          echo "Backend health check failed, retrying in 5 seconds..."
          sleep 5
          RETRY_COUNT=$((RETRY_COUNT + 1))
        done

        if [ $RETRY_COUNT -eq $MAX_RETRIES ]; then
          echo "Backend health check failed after $MAX_RETRIES attempts"
          echo "${{ env.SUDO_PASSWORD }}" | sudo -S $COMPOSE_CMD logs api
          echo "${{ env.SUDO_PASSWORD }}" | sudo -S rm -f /opt/thebarcodeapi/barcodeAPI/.env
          exit 1
        fi

        echo "Backend verification completed successfully"

        # Cleanup
        echo "${{ env.SUDO_PASSWORD }}" | sudo -S rm -f /opt/thebarcodeapi/barcodeAPI/.env

    - name: Clean up
      if: always()
      run: |
        cd /opt/thebarcodeapi/barcodeAPI
        echo "${{ env.SUDO_PASSWORD }}" | sudo -S docker system prune -f --volumes

    - name: Final cleanup
      if: always()
      run: |
        echo "${{ env.SUDO_PASSWORD }}" | sudo -S rm -f /opt/thebarcodeapi/barcodeAPI/.env

    - name: Final Status Check
      run: |
        echo "Performing final status check..."

        # Check app containers
        if ! docker ps | grep -q "barcodeapi_api"; then
          echo "API container is not running!"
          exit 1
        fi

        # Check Redis
        if ! docker ps | grep -q "barcodeapi_redis"; then
          echo "Redis container is not running!"
          exit 1
        fi

        # Check Database
        if ! docker ps | grep -q "barcodeapi_db"; then
          echo "Database container is not running!"
          exit 1
        fi

        # Check API health
        if ! curl -s -f http://localhost:8000/health > /dev/null; then
          echo "API health check failed!"
          exit 1
        fi

        echo "All services are running correctly!"

  final-verification:
    runs-on: self-hosted
    needs: [frontend-deployment, backend-deployment]
    steps:

    - name: Clean up build artifacts
      if: always()
      run: |
        echo "${{ env.SUDO_PASSWORD }}" | sudo -S rm -rf .next
        echo "${{ env.SUDO_PASSWORD }}" | sudo -S rm -rf build
        echo "${{ env.SUDO_PASSWORD }}" | sudo -S rm -f package.json package-lock.json
        # Clean docker unused resources
        docker system prune -f --volumes

    - name: Notify on failure
      if: failure()
      run: |
        echo "============================================"
        echo "Deployment failed! Collecting diagnostic information..."
        echo "============================================"

        echo "PM2 Status:"
        pm2 list || true

        echo "Docker Container Status:"
        docker ps -a || true

        echo "Recent Docker Logs:"
        docker-compose -f /opt/thebarcodeapi/barcodeAPI/docker-compose.yml logs --tail=50 || true

        echo "Nginx Status:"
        echo "${{ env.SUDO_PASSWORD }}" | sudo -S systemctl status nginx || true

        echo "Cleaning up temporary files..."
        echo "${{ env.SUDO_PASSWORD }}" | sudo -S rm -f /tmp/env_vars
        echo "${{ env.SUDO_PASSWORD }}" | sudo -S rm -f /tmp/docker_vars
        echo "${{ env.SUDO_PASSWORD }}" | sudo -S rm -f /opt/thebarcodeapi/barcodeAPI/.env

        echo "============================================"
        # exit 1<|MERGE_RESOLUTION|>--- conflicted
+++ resolved
@@ -358,12 +358,8 @@
         ACCESS_TOKEN_EXPIRE_MINUTES=30
         REDIS_URL=redis://redis:6379/1
         SYNC_DATABASE_URL=postgresql+asyncpg://barcodeboachiefamily:${{ env.DB_PASSWORD }}@db/barcode_api
-<<<<<<< HEAD
         LOG_DIRECTORY=/app
         ROOT_PATH=/api/v1
-=======
-        LOG_DIRECTORY=/app/logs
->>>>>>> 1cd8e873
         DB_PASSWORD=${{ env.DB_PASSWORD }}
         POSTGRES_PASSWORD=${{ env.POSTGRES_PASSWORD }}
         SECRET_KEY=${{ env.API_SECRET_KEY }}
@@ -472,12 +468,8 @@
         ACCESS_TOKEN_EXPIRE_MINUTES=30
         REDIS_URL=redis://redis:6379/1
         SYNC_DATABASE_URL=postgresql+asyncpg://barcodeboachiefamily:${{ env.DB_PASSWORD }}@db/barcode_api
-<<<<<<< HEAD
         LOG_DIRECTORY=/app
         ROOT_PATH=/api/v1
-=======
-        LOG_DIRECTORY=/app/logs
->>>>>>> 1cd8e873
         SECRET_KEY=${{ env.API_SECRET_KEY }}
         MASTER_API_KEY=${{ env.API_MASTER_KEY }}
         DATABASE_URL=postgresql+asyncpg://barcodeboachiefamily:${{ env.DB_PASSWORD }}@db/barcode_api
