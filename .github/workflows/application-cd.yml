--- conflicted
+++ resolved
@@ -521,53 +521,8 @@
         # Debug output
         echo "Git diff output:"
         git diff --name-only HEAD^ HEAD || true
-<<<<<<< HEAD
-
     - name: Store Git commit hash
       if: steps.check_backend_changes.outputs.changes == 'true'
-=======
-
-    - name: Setup Backend Files
-      run: |
-        # Create backend directory if it doesn't exist
-        BACKEND_DIR="/opt/thebarcodeapi/barcodeAPI"
-
-        # Ensure directory exists and is clean
-        echo "${{ env.SUDO_PASSWORD }}" | sudo -S mkdir -p "$BACKEND_DIR"
-        echo "${{ env.SUDO_PASSWORD }}" | sudo -S rm -rf "$BACKEND_DIR"/*
-
-        # Copy all files from current directory to backend directory
-        if [ -d "barcodeAPI" ]; then
-          echo "Copying from barcodeAPI subdirectory..."
-          echo "${{ env.SUDO_PASSWORD }}" | sudo -S cp -R ./barcodeAPI/* "$BACKEND_DIR/"
-          echo "${{ env.SUDO_PASSWORD }}" | sudo -S cp -R ./barcodeAPI/.* "$BACKEND_DIR/" 2>/dev/null || true
-        else
-          echo "ERROR: barcodeAPI directory not found!"
-          exit 1
-        fi
-
-        # Set proper permissions
-        echo "${{ env.SUDO_PASSWORD }}" | sudo -S chown -R github-runner:github-runner "$BACKEND_DIR"
-        echo "${{ env.SUDO_PASSWORD }}" | sudo -S chmod -R 755 "$BACKEND_DIR"
-
-        # Make sure all .sh files are executable
-        find "$BACKEND_DIR" -type f -name "*.sh" -exec sudo chmod +x {} \;
-
-        echo "Backend files copied successfully to $BACKEND_DIR"
-        echo "Contents of $BACKEND_DIR:"
-        ls -la "$BACKEND_DIR"
-
-    - name: Debug Directory
-      id: get_dir
-      run: |
-        CURRENT_DIR=$(pwd)
-        echo "Current directory: $CURRENT_DIR"
-        echo "Directory contents:"
-        ls -la
-        echo "working_dir=$CURRENT_DIR" >> $GITHUB_OUTPUT
-
-    - name: Verify Dockerfile
->>>>>>> 91d11944
       run: |
         cd /opt/thebarcodeapi/barcodeAPI
         if [ ! -f "Dockerfile" ]; then
@@ -617,7 +572,7 @@
         mv /opt/thebarcodeapi/barcodeAPI/.buildx-cache-new /opt/thebarcodeapi/barcodeAPI/.buildx-cache
 
     - name: Store Git commit hash
-      if: steps.check_changes.outputs.changes == 'true'
+      if: steps.check_backend_changes.outputs.changes == 'true'
       run: |
         git rev-parse HEAD > .git-commit
         echo "${{ env.SUDO_PASSWORD }}" | sudo -S cp .git-commit /opt/thebarcodeapi/barcodeAPI/
@@ -702,7 +657,7 @@
         fi
     - name: Create and run backend deployment script
       env:
-        CHANGES: ${{ steps.check_changes.outputs.changes }}
+        CHANGES: ${{ steps.check_backend_changes.outputs.changes }}
       run: |
         # Create deployment script
         cat > deploy_backend.sh << 'EOF'
